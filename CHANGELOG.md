--- conflicted
+++ resolved
@@ -1,4 +1,3 @@
-<<<<<<< HEAD
 ## 0.12.7
 
 * Add the ability to tag tests. Tests with specific tags may be run by passing
@@ -11,11 +10,10 @@
 
 [focusing]: http://jasmine.github.io/2.1/focused_specs.html
 [issue 16]: https://github.com/dart-lang/test/issues/16
-=======
+
 ## 0.12.6+1
 
 * Declare compatibility with `http_multi_server` 2.0.0.
->>>>>>> 39b6ff49
 
 ## 0.12.6
 
